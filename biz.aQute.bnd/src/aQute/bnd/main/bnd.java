--- conflicted
+++ resolved
@@ -1,4 +1,3 @@
-<<<<<<< HEAD
 package aQute.bnd.main;
 
 import java.io.*;
@@ -2346,2357 +2345,4 @@
 		return jar;
 	}
 
-}
-=======
-package aQute.bnd.main;
-
-import java.io.*;
-import java.net.*;
-import java.util.*;
-import java.util.jar.*;
-import java.util.prefs.*;
-import java.util.regex.*;
-import java.util.zip.*;
-
-import javax.xml.parsers.*;
-import javax.xml.transform.*;
-import javax.xml.transform.dom.*;
-import javax.xml.transform.stream.*;
-import javax.xml.xpath.*;
-
-import org.w3c.dom.*;
-
-import aQute.bnd.build.*;
-import aQute.bnd.concurrent.*;
-import aQute.bnd.libsync.*;
-import aQute.bnd.maven.*;
-import aQute.bnd.service.*;
-import aQute.bnd.service.action.*;
-import aQute.bnd.settings.*;
-import aQute.lib.deployer.*;
-import aQute.lib.io.*;
-import aQute.lib.jardiff.*;
-import aQute.lib.osgi.*;
-import aQute.lib.osgi.eclipse.*;
-import aQute.lib.tag.*;
-import aQute.libg.generics.*;
-import aQute.libg.version.*;
-
-/**
- * Utility to make bundles.
- * 
- * TODO Add Javadoc comment for this type.
- * 
- * @version $Revision: 1.14 $
- */
-public class bnd extends Processor {
-	Settings		settings	= new Settings();
-	PrintStream		out			= System.out;
-	static boolean	exceptions	= false;
-
-	static boolean	failok		= false;
-	private Project	project;
-
-	public static void main(String args[]) {
-		bnd main = new bnd();
-
-		try {
-			main.run(args);
-			if (bnd.failok)
-				return;
-
-			System.exit(main.getErrors().size());
-
-		} catch (Exception e) {
-			System.err.println("Software error occurred " + e);
-			if (exceptions)
-				e.printStackTrace();
-		}
-		System.exit(-1);
-	}
-
-	void run(String[] args) throws Exception {
-		int i = 0;
-
-		try {
-			for (; i < args.length; i++) {
-				if ("-failok".equals(args[i])) {
-					failok = true;
-				} else if ("-exceptions".equals(args[i])) {
-					exceptions = true;
-				} else if ("-trace".equals(args[i])) {
-					setTrace(true);
-				} else if ("-pedantic".equals(args[i])) {
-					setPedantic(true);
-				} else if (args[i].indexOf('=') > 0) {
-					String parts[] = args[i].split("\\s*(?!\\\\)=\\s*");
-					if (parts.length == 2)
-						setProperty(parts[0], parts[1]);
-					else
-						error("invalid property def: %s", args[i]);
-				} else if ("-base".equals(args[i])) {
-					setBase(new File(args[++i]).getAbsoluteFile());
-					if (!getBase().isDirectory()) {
-						out.println("-base must be a valid directory");
-					} else if (args[i].startsWith("-"))
-						error("Invalid option: ", args[i]);
-				} else
-					break;
-			}
-
-			project = getProject();
-			if (project != null) {
-				setParent(project);
-				project.setPedantic(isPedantic());
-				project.setTrace(isTrace());
-			}
-			trace("project = %s", project);
-
-			if (i >= args.length) {
-				if (project != null && project.isValid()) {
-					trace("default build of current project");
-					project.build();
-				} else
-					doHelp();
-			} else {
-				if (!doProject(project, args, i)) {
-					if (!doCommand(args, i)) {
-						doFiles(args, i);
-					}
-				}
-			}
-		} catch (Throwable t) {
-			if (exceptions)
-				t.printStackTrace();
-			error("exception %s", t, t);
-		}
-
-		int n = 1;
-		switch (getErrors().size()) {
-		case 0:
-			// System.err.println("No errors");
-			break;
-		case 1:
-			System.err.println("One error");
-			break;
-		default:
-			System.err.println(getErrors().size() + " errors");
-		}
-		for (String msg : getErrors()) {
-			System.err.println(n++ + " : " + msg);
-		}
-		n = 1;
-		switch (getWarnings().size()) {
-		case 0:
-			// System.err.println("No warnings");
-			break;
-		case 1:
-			System.err.println("One warning");
-			break;
-		default:
-			System.err.println(getWarnings().size() + " warnings");
-		}
-		for (String msg : getWarnings()) {
-			System.err.println(n++ + " : " + msg);
-		}
-
-		if (getErrors().size() != 0) {
-			System.err.flush();
-			System.out.flush();
-			Thread.sleep(1000);
-			System.exit(getErrors().size());
-		}
-	}
-
-	boolean doProject(Project project, String[] args, int i) throws Exception {
-		if (project != null) {
-			trace("project command %s", args[i]);
-			Action a = project.getActions().get(args[i]);
-			if (a != null) {
-				a.execute(project, args[i++]);
-				getInfo(project);
-				return true;
-			}
-		}
-		return false;
-	}
-
-	boolean doCommand(String args[], int i) throws Exception {
-		String cmd = args[i];
-		trace("command %s", cmd);
-		if ("wrap".equals(args[i])) {
-			doWrap(args, ++i);
-		} else if ("maven".equals(args[i])) {
-			MavenCommand maven = new MavenCommand(this);
-			maven.setTrace(isTrace());
-			maven.setPedantic(isPedantic());
-			maven.run(args, ++i);
-			getInfo(maven);
-		} else if ("global".equals(args[i])) {
-			global(args, ++i);
-		} else if ("exec".equals(args[i])) {
-			doRun(args[++i]);
-		} else if ("print".equals(args[i])) {
-			doPrint(args, ++i);
-		} else if ("lib".equals(args[i])) {
-			doLib(args, ++i);
-		} else if ("graph".equals(args[i])) {
-			doDot(args, ++i);
-		} else if ("create-repo".equals(args[i])) {
-			createRepo(args, ++i);
-		} else if ("release".equals(args[i])) {
-			doRelease(args, ++i);
-		} else if ("debug".equals(args[i])) {
-			debug(args, ++i);
-		} else if ("bump".equals(args[i])) {
-			bump(args, ++i);
-		} else if ("deliverables".equals(args[i])) {
-			deliverables(args, ++i);
-		} else if ("view".equals(args[i])) {
-			doView(args, ++i);
-		} else if ("buildx".equals(args[i])) {
-			doBuild(args, ++i);
-		} else if ("extract".equals(args[i])) {
-			doExtract(args, ++i);
-		} else if ("patch".equals(args[i])) {
-			patch(args, ++i);
-		} else if ("runtests".equals(args[i])) {
-			runtests(args, ++i);
-		} else if ("xref".equals(args[i])) {
-			doXref(args, ++i);
-		} else if ("eclipse".equals(args[i])) {
-			doEclipse(args, ++i);
-		} else if ("repo".equals(args[i])) {
-			repo(args, ++i);
-		} else if ("diff".equals(args[i])) {
-			doDiff(args, ++i);
-		} else if ("help".equals(args[i])) {
-			doHelp(args, ++i);
-		} else if ("macro".equals(args[i])) {
-			doMacro(args, ++i);
-		} else if ("multibuild".equals(args[i])) {
-			doMulti(args, ++i);
-		} else if ("merge".equals(args[i])) {
-			doMerge(args, ++i);
-		} else {
-			trace("command %s not found", cmd);
-			return false;
-		}
-
-		trace("command %s executed", cmd);
-		return true;
-	}
-
-	private void doMulti(String[] args, int i) throws Exception {
-//		Project p = getProject();
-//		Workspace workspace;
-//
-//		if (p != null)
-//			workspace = p.getWorkspace();
-//		else
-//			workspace = Workspace.getWorkspace(getBase());
-//
-//		trace("Starting multibuild");
-//		MultiBuilder multiBuilder = new MultiBuilder(workspace);
-//		multiBuilder.startBuild();
-//		
-//		trace("Syncing multibuild");
-//		multiBuilder.syncBuild();
-//		trace("Synced");
-//		if ( p != null) {
-//			trace("Build %s", (Object) p.build());
-//		}
-	}
-
-	boolean doFiles(String args[], int i) throws Exception {
-		while (i < args.length) {
-			String path = args[i];
-			if (path.endsWith(Constants.DEFAULT_BND_EXTENSION))
-				doBuild(getFile(path), new File[0], new File[0], null, "",
-						new File(path).getParentFile(), 0, new HashSet<File>());
-			else if (path.endsWith(Constants.DEFAULT_JAR_EXTENSION)
-					|| path.endsWith(Constants.DEFAULT_BAR_EXTENSION))
-				doPrint(path, -1);
-			else if (path.endsWith(Constants.DEFAULT_BNDRUN_EXTENSION))
-				doRun(path);
-			else
-				error("Unknown file %s", path);
-			i++;
-		}
-		return true;
-	}
-
-	private void doRun(String path) throws Exception {
-		File file = getFile(path);
-		if (!file.isFile())
-			throw new FileNotFoundException(path);
-
-		File projectDir = file.getParentFile();
-		File workspaceDir = projectDir.getParentFile();
-		if (workspaceDir == null) {
-			workspaceDir = new File(System.getProperty("user.home") + File.separator + ".bnd");
-		}
-		Workspace ws = Workspace.getWorkspace(workspaceDir);
-
-		File bndbnd = new File(projectDir, Project.BNDFILE);
-		Project project;
-		if (bndbnd.isFile()) {
-			project = new Project(ws, projectDir, bndbnd);
-			project.doIncludeFile(file, true, project.getProperties());
-		} else
-			project = new Project(ws, projectDir, file);
-
-		project.setTrace(isTrace());
-		project.setPedantic(isPedantic());
-		try {
-			project.run();
-
-		} catch (Exception e) {
-			error("Failed to run %s: %s", project, e);
-		}
-		getInfo(project);
-	}
-
-	private void bump(String[] args, int i) throws Exception {
-		if (getProject() == null) {
-			error("No project found, use -base <dir> bump");
-			return;
-		}
-
-		String mask = null;
-		if (args.length > i) {
-			mask = args[i];
-			if (mask.equalsIgnoreCase("major"))
-				mask = "+00";
-			else if (mask.equalsIgnoreCase("minor"))
-				mask = "=+0";
-			else if (mask.equalsIgnoreCase("micro"))
-				mask = "==+";
-			else if (!mask.matches("(+=0){1,3}")) {
-				error("Invalid mask for version bump %s, is (minor|major|micro|<mask>), see $version for mask",
-						mask);
-				return;
-			}
-		}
-		if (mask == null)
-			getProject().bump();
-		else
-			getProject().bump(mask);
-
-		out.println(getProject().getProperty(BUNDLE_VERSION, "No version found"));
-	}
-
-	/**
-	 * Take the current project, calculate its dependencies from the repo and
-	 * create a mini-repo from it that can easily be unzipped.
-	 * 
-	 * @param args
-	 * @param i
-	 * @throws Exception
-	 */
-	private void createRepo(String[] args, int i) throws Exception {
-		Project project = getProject();
-		if (project == null) {
-			error("not in a proper bnd project ... " + getBase());
-			return;
-		}
-
-		File out = getFile(project.getName() + ".repo.jar");
-		List<Instruction> skip = Create.list();
-
-		while (i < args.length) {
-			if (args[i].equals("-o")) {
-				i++;
-				if (i < args.length)
-					out = getFile(args[i]);
-				else
-					error("No arg for -out");
-			} else if (args[i].equals("-skip")) {
-				i++;
-				if (i < args.length) {
-					Instruction instr = Instruction.getPattern(args[i]);
-					skip.add(instr);
-				} else
-					error("No arg for -skip");
-			} else
-				error("invalid arg for create-repo %s", args[i]);
-			i++;
-		}
-
-		Jar output = new Jar(project.getName());
-		output.setDoNotTouchManifest();
-		addClose(output);
-		getInfo(project);
-		if (isOk()) {
-			for (Container c : project.getBuildpath()) {
-				addContainer(skip, output, c);
-			}
-			for (Container c : project.getRunbundles()) {
-				addContainer(skip, output, c);
-			}
-			if (isOk()) {
-				try {
-					output.write(out);
-				} catch (Exception e) {
-					error("Could not write mini repo %s", e);
-				}
-			}
-		}
-	}
-
-	private void addContainer(Collection<Instruction> skip, Jar output, Container c)
-			throws Exception {
-		trace("add container " + c);
-		String prefix = "cnf/repo/";
-
-		switch (c.getType()) {
-		case ERROR:
-			error("Dependencies include %s", c.getError());
-			return;
-
-		case REPO:
-		case EXTERNAL: {
-			String name = getName(skip, prefix, c, ".jar");
-			if (name != null)
-				output.putResource(name, new FileResource(c.getFile()));
-			trace("storing %s in %s", c, name);
-			break;
-		}
-
-		case PROJECT:
-			trace("not storing project " + c);
-			break;
-
-		case LIBRARY: {
-			String name = getName(skip, prefix, c, ".lib");
-			if (name != null) {
-				output.putResource(name, new FileResource(c.getFile()));
-				trace("store library %s", name);
-				for (Container child : c.getMembers()) {
-					trace("store member %s", child);
-					addContainer(skip, output, child);
-				}
-			}
-		}
-		}
-	}
-
-	String getName(Collection<Instruction> skip, String prefix, Container c, String extension)
-			throws Exception {
-		Manifest m = c.getManifest();
-		try {
-			if (m == null) {
-				error("No manifest found for %s", c);
-				return null;
-			}
-			String bsn = m.getMainAttributes().getValue(BUNDLE_SYMBOLICNAME);
-			if (bsn == null) {
-				error("No bsn in manifest: %s", c);
-				return null;
-			}
-			for (Instruction instr : skip) {
-				if (instr.matches(bsn)) {
-					if (instr.isNegated()) // - * - = +!
-						break;
-					else
-						return null; // skip it
-				}
-			}
-
-			int n = bsn.indexOf(';');
-			if (n > 0) {
-				bsn = bsn.substring(0, n).trim();
-			}
-			String version = m.getMainAttributes().getValue(BUNDLE_VERSION);
-			if (version == null)
-				version = "0";
-
-			Version v = new Version(version);
-			version = v.getMajor() + "." + v.getMinor() + "." + v.getMicro();
-			if (c.getFile() != null && c.getFile().getName().endsWith("-latest.jar"))
-				version = "latest";
-			return prefix + bsn + "/" + bsn + "-" + version + extension;
-
-		} catch (Exception e) {
-			error("Could not store repo file %s", c);
-		}
-		return null;
-	}
-
-	private void deliverables(String[] args, int i) throws Exception {
-		Project project = getProject();
-		long start = System.currentTimeMillis();
-		Collection<Project> projects = project.getWorkspace().getAllProjects();
-		List<Container> containers = new ArrayList<Container>();
-		for (Project p : projects) {
-			containers.addAll(p.getDeliverables());
-		}
-		long duration = System.currentTimeMillis() - start;
-		System.out.println("Took " + duration + " ms");
-
-		for (Container c : containers) {
-			Version v = new Version(c.getVersion());
-			System.out.printf("%-40s %d.%d.%d %s\n", c.getBundleSymbolicName(), v.getMajor(),
-					v.getMinor(), v.getMicro(), c.getFile());
-		}
-
-	}
-
-	private int doMacro(String[] args, int i) throws Exception {
-		String result;
-		for (; i < args.length; i++) {
-			String cmd = args[i];
-			cmd = cmd.replaceAll("@\\{([^}])\\}", "\\${$1}");
-			cmd = cmd.replaceAll(":", ";");
-			cmd = cmd.replaceAll("[^$](.*)", "\\${$0}");
-			result = getReplacer().process(cmd);
-			if (result != null && result.length() != 0) {
-				Collection<String> parts = split(result);
-				for (String s : parts) {
-					out.println(s);
-				}
-			} else
-				out.println("No result for " + cmd);
-
-		}
-		return i;
-	}
-
-	private void doRelease(String[] args, int i) throws Exception {
-		Project project = getProject();
-		project.release(false);
-		getInfo(project);
-	}
-
-	/**
-	 * Cross reference every class in the jar file to the files it references
-	 * 
-	 * @param args
-	 * @param i
-	 */
-
-	private void doXref(String[] args, int i) {
-		for (; i < args.length; i++) {
-			try {
-				File file = new File(args[i]);
-				Jar jar = new Jar(file.getName(), file);
-				try {
-					for (Map.Entry<String, Resource> entry : jar.getResources().entrySet()) {
-						String key = entry.getKey();
-						Resource r = entry.getValue();
-						if (key.endsWith(".class")) {
-							InputStream in = r.openInputStream();
-							Clazz clazz = new Clazz(key, r);
-							out.print(key);
-							Set<String> xref = clazz.parseClassFile();
-							in.close();
-							for (String element : xref) {
-								out.print("\t");
-								out.print(element);
-							}
-							out.println();
-						}
-					}
-				} finally {
-					jar.close();
-				}
-			} catch (Exception e) {
-				e.printStackTrace();
-			}
-		}
-
-	}
-
-	private void doEclipse(String[] args, int i) throws Exception {
-		File dir = new File("").getAbsoluteFile();
-		if (args.length == i)
-			doEclipse(dir);
-		else {
-			for (; i < args.length; i++) {
-				doEclipse(new File(dir, args[i]));
-			}
-		}
-	}
-
-	private void doEclipse(File file) throws Exception {
-		if (!file.isDirectory())
-			error("Eclipse requires a path to a directory: " + file.getAbsolutePath());
-		else {
-			File cp = new File(file, ".classpath");
-			if (!cp.exists()) {
-				error("Cannot find .classpath in project directory: " + file.getAbsolutePath());
-			} else {
-				EclipseClasspath eclipse = new EclipseClasspath(this, file.getParentFile(), file);
-				out.println("Classpath    " + eclipse.getClasspath());
-				out.println("Dependents   " + eclipse.getDependents());
-				out.println("Sourcepath   " + eclipse.getSourcepath());
-				out.println("Output       " + eclipse.getOutput());
-				out.println();
-			}
-		}
-
-	}
-
-	final static int	BUILD_SOURCES	= 1;
-	final static int	BUILD_POM		= 2;
-	final static int	BUILD_FORCE		= 4;
-
-	private void doBuild(String[] args, int i) throws Exception {
-		File classpath[] = new File[0];
-		File workspace = null;
-		File sourcepath[] = new File[0];
-		File output = null;
-		String eclipse = "";
-		int options = 0;
-
-		for (; i < args.length; i++) {
-			if ("-workspace".startsWith(args[i])) {
-				workspace = new File(args[++i]);
-			} else if ("-classpath".startsWith(args[i])) {
-				classpath = getClasspath(args[++i]);
-			} else if ("-sourcepath".startsWith(args[i])) {
-				String arg = args[++i];
-				String spaces[] = arg.split("\\s*,\\s*");
-				sourcepath = new File[spaces.length];
-				for (int j = 0; j < spaces.length; j++) {
-					File f = new File(spaces[j]);
-					if (!f.exists())
-						error("No such sourcepath entry: " + f.getAbsolutePath());
-					sourcepath[j] = f;
-				}
-			} else if ("-eclipse".startsWith(args[i])) {
-				eclipse = args[++i];
-			} else if ("-noeclipse".startsWith(args[i])) {
-				eclipse = null;
-			} else if ("-output".startsWith(args[i])) {
-				output = new File(args[++i]);
-			} else if ("-sources".startsWith(args[i])) {
-				options |= BUILD_SOURCES;
-			} else if ("-pom".startsWith(args[i])) {
-				options |= BUILD_POM;
-			} else if ("-force".startsWith(args[i])) {
-				options |= BUILD_FORCE;
-			} else {
-				if (args[i].startsWith("-"))
-					error("Invalid option for bnd: " + args[i]);
-				else {
-					File properties = new File(args[i]);
-
-					if (!properties.exists())
-						error("Cannot find bnd file: " + args[i]);
-					else {
-						if (workspace == null)
-							workspace = properties.getParentFile();
-
-						doBuild(properties, classpath, sourcepath, output, eclipse, workspace,
-								options, new HashSet<File>());
-					}
-					output = null;
-				}
-			}
-		}
-
-	}
-
-	private File[] getClasspath(String string) {
-		String spaces[] = string.split("\\s*,\\s*");
-		File classpath[] = new File[spaces.length];
-		for (int j = 0; j < spaces.length; j++) {
-			File f = new File(spaces[j]);
-			if (!f.exists())
-				error("No such classpath entry: " + f.getAbsolutePath());
-			classpath[j] = f;
-		}
-		return classpath;
-	}
-
-	private void doBuild(File properties, File classpath[], File sourcepath[], File output,
-			String eclipse, File workspace, int options, Set<File> building) throws Exception {
-
-		properties = properties.getAbsoluteFile();
-		if (building.contains(properties)) {
-			error("Circular dependency in pre build " + properties);
-			return;
-		}
-		building.add(properties);
-
-		Builder builder = new Builder();
-		try {
-			builder.setPedantic(isPedantic());
-			builder.setProperties(properties);
-
-			if (output == null) {
-				String out = builder.getProperty("-output");
-				if (out != null) {
-					output = getFile(properties.getParentFile(), out);
-					if (!output.getName().endsWith(".jar"))
-						output.mkdirs();
-				} else
-					output = properties.getAbsoluteFile().getParentFile();
-			}
-
-			String prebuild = builder.getProperty("-prebuild");
-			if (prebuild != null)
-				prebuild(prebuild, properties.getParentFile(), classpath, sourcepath, output,
-						eclipse, workspace, options, building);
-
-			doEclipse(builder, properties, classpath, sourcepath, eclipse, workspace);
-
-			if ((options & BUILD_SOURCES) != 0)
-				builder.getProperties().setProperty("-sources", "true");
-
-			if (failok)
-				builder.setProperty(Analyzer.FAIL_OK, "true");
-			Jar jar = builder.build();
-			getInfo(builder);
-			if (getErrors().size() > 0 && !failok)
-				return;
-
-			String name = builder.getBsn() + DEFAULT_JAR_EXTENSION;
-
-			if (output.isDirectory())
-				output = new File(output, name);
-
-			output.getParentFile().mkdirs();
-
-			if ((options & BUILD_POM) != 0) {
-				Resource r = new PomFromManifest(jar.getManifest());
-				jar.putResource("pom.xml", r);
-				String path = output.getName().replaceAll("\\.jar$", ".pom");
-				if (path.equals(output.getName()))
-					path = output.getName() + ".pom";
-				File pom = new File(output.getParentFile(), path);
-				OutputStream out = new FileOutputStream(pom);
-				try {
-					r.write(out);
-				} finally {
-					out.close();
-				}
-			}
-			jar.setName(output.getName());
-
-			String msg = "";
-			if (!output.exists() || output.lastModified() <= jar.lastModified()
-					|| (options & BUILD_FORCE) != 0) {
-				jar.write(output);
-			} else {
-				msg = "(not modified)";
-			}
-			statistics(jar, output, msg);
-		} finally {
-			builder.close();
-		}
-	}
-
-	private void prebuild(String prebuild, File base, File[] classpath, File[] sourcepath,
-			File output, String eclipse2, File workspace, int options, Set<File> building)
-			throws Exception {
-
-		// Force the output a directory
-		if (output.isFile())
-			output = output.getParentFile();
-
-		Collection<String> parts = Processor.split(prebuild);
-		for (String part : parts) {
-			File f = new File(part);
-			if (!f.exists())
-				f = new File(base, part);
-			if (!f.exists()) {
-				error("Trying to build a non-existent file: " + parts);
-				continue;
-			}
-			try {
-				doBuild(f, classpath, sourcepath, output, eclipse2, workspace, options, building);
-			} catch (Exception e) {
-				error("Trying to build: " + part + " " + e);
-			}
-		}
-	}
-
-	private void statistics(Jar jar, File output, String msg) {
-		out.println(jar.getName() + " " + jar.getResources().size() + " " + output.length() + msg);
-	}
-
-	/**
-	 * @param properties
-	 * @param classpath
-	 * @param eclipse
-	 * @return
-	 * @throws IOException
-	 */
-	void doEclipse(Builder builder, File properties, File[] classpath, File sourcepath[],
-			String eclipse, File workspace) throws IOException {
-		if (eclipse != null) {
-			File project = new File(workspace, eclipse).getAbsoluteFile();
-			if (project.exists() && project.isDirectory()) {
-				try {
-
-					EclipseClasspath path = new EclipseClasspath(this, project.getParentFile(),
-							project);
-					List<File> newClasspath = Create.copy(Arrays.asList(classpath));
-					newClasspath.addAll(path.getClasspath());
-					classpath = (File[]) newClasspath.toArray(classpath);
-
-					List<File> newSourcepath = Create.copy(Arrays.asList(sourcepath));
-					newSourcepath.addAll(path.getSourcepath());
-					sourcepath = (File[]) newSourcepath.toArray(sourcepath);
-				} catch (Exception e) {
-					if (eclipse.length() > 0)
-						error("Eclipse specified (" + eclipse + ") but getting error processing: "
-								+ e);
-				}
-			} else {
-				if (eclipse.length() > 0)
-					error("Eclipse specified (" + eclipse + ") but no project directory found");
-			}
-		}
-		builder.setClasspath(classpath);
-		builder.setSourcepath(sourcepath);
-	}
-
-	private void doHelp() {
-		doHelp(new String[0], 0);
-	}
-
-	private void doHelp(String[] args, int i) {
-		if (args.length <= i) {
-			out.println("bnd -failok? -exceptions? ( wrap | print | build | eclipse | xref | view )?");
-			out.println("See http://www.aQute.biz/Code/Bnd");
-		} else {
-			while (args.length > i) {
-				if ("wrap".equals(args[i])) {
-					out.println("bnd wrap (-output <file|dir>)? (-properties <file>)? <jar-file>");
-				} else if ("print".equals(args[i])) {
-					out.println("bnd wrap -verify? -manifest? -list? -eclipse <jar-file>");
-				} else if ("build".equals(args[i])) {
-					out.println("bnd build (-output <file|dir>)? (-classpath <list>)? (-sourcepath <list>)? ");
-					out.println("    -eclipse? -noeclipse? -sources? <bnd-file>");
-				} else if ("eclipse".equals(args[i])) {
-					out.println("bnd eclipse");
-				} else if ("view".equals(args[i])) {
-					out.println("bnd view <file> <resource-names>+");
-				}
-				i++;
-			}
-		}
-	}
-
-	final static int	VERIFY		= 1;
-
-	final static int	MANIFEST	= 2;
-
-	final static int	LIST		= 4;
-
-	final static int	ECLIPSE		= 8;
-	final static int	IMPEXP		= 16;
-	final static int	USES		= 32;
-	final static int	USEDBY		= 64;
-	final static int	COMPONENT	= 128;
-	final static int	METATYPE	= 256;
-
-	static final int	HEX			= 0;
-
-	private void doPrint(String[] args, int i) throws Exception {
-		int options = 0;
-
-		for (; i < args.length; i++) {
-			if ("-verify".startsWith(args[i]))
-				options |= VERIFY;
-			else if ("-manifest".startsWith(args[i]))
-				options |= MANIFEST;
-			else if ("-list".startsWith(args[i]))
-				options |= LIST;
-			else if ("-eclipse".startsWith(args[i]))
-				options |= ECLIPSE;
-			else if ("-impexp".startsWith(args[i]))
-				options |= IMPEXP;
-			else if ("-uses".startsWith(args[i]))
-				options |= USES;
-			else if ("-usedby".startsWith(args[i]))
-				options |= USEDBY;
-			else if ("-component".startsWith(args[i]))
-				options |= COMPONENT;
-			else if ("-metatype".startsWith(args[i]))
-				options |= METATYPE;
-			else if ("-all".startsWith(args[i]))
-				options = -1;
-			else {
-				if (args[i].startsWith("-"))
-					error("Invalid option for print: " + args[i]);
-				else
-					doPrint(args[i], options);
-			}
-		}
-	}
-
-	public void doPrint(String string, int options) throws Exception {
-		File file = new File(string);
-		if (!file.exists())
-			error("File to print not found: " + string);
-		else {
-			if (options == 0)
-				options = VERIFY | MANIFEST | IMPEXP | USES;
-			doPrint(file, options);
-		}
-	}
-
-	private void doPrint(File file, int options) throws ZipException, IOException, Exception {
-
-		Jar jar = new Jar(file.getName(), file);
-		try {
-			if ((options & VERIFY) != 0) {
-				Verifier verifier = new Verifier(jar);
-				verifier.setPedantic(isPedantic());
-				verifier.verify();
-				getInfo(verifier);
-			}
-			if ((options & MANIFEST) != 0) {
-				Manifest manifest = jar.getManifest();
-				if (manifest == null)
-					warning("JAR has no manifest " + file);
-				else {
-					out.println("[MANIFEST " + jar.getName() + "]");
-					SortedSet<String> sorted = new TreeSet<String>();
-					for (Object element : manifest.getMainAttributes().keySet()) {
-						sorted.add(element.toString());
-					}
-					for (String key : sorted) {
-						Object value = manifest.getMainAttributes().getValue(key);
-						format("%-40s %-40s\r\n", new Object[] { key, value });
-					}
-				}
-				out.println();
-			}
-			if ((options & IMPEXP) != 0) {
-				out.println("[IMPEXP]");
-				Manifest m = jar.getManifest();
-				if (m != null) {
-					Map<String, Map<String, String>> imports = parseHeader(m.getMainAttributes()
-							.getValue(Analyzer.IMPORT_PACKAGE));
-					Map<String, Map<String, String>> exports = parseHeader(m.getMainAttributes()
-							.getValue(Analyzer.EXPORT_PACKAGE));
-					for (String p : exports.keySet()) {
-						if (imports.containsKey(p)) {
-							Map<String, String> attrs = imports.get(p);
-							if (attrs.containsKey(Constants.VERSION_ATTRIBUTE)) {
-								exports.get(p).put("imported-as", attrs.get(VERSION_ATTRIBUTE));
-							}
-						}
-					}
-					print("Import-Package", new TreeMap<String, Map<String, String>>(imports));
-					print("Export-Package", new TreeMap<String, Map<String, String>>(exports));
-				} else
-					warning("File has no manifest");
-			}
-
-			if ((options & (USES | USEDBY)) != 0) {
-				out.println();
-				Analyzer analyzer = new Analyzer();
-				analyzer.setPedantic(isPedantic());
-				analyzer.setJar(jar);
-				analyzer.analyze();
-				if ((options & USES) != 0) {
-					out.println("[USES]");
-					printMapOfSets(new TreeMap<String, Set<String>>(analyzer.getUses()));
-					out.println();
-				}
-				if ((options & USEDBY) != 0) {
-					out.println("[USEDBY]");
-					printMapOfSets(invertMapOfCollection(analyzer.getUses()));
-				}
-			}
-
-			if ((options & COMPONENT) != 0) {
-				printComponents(out, jar);
-			}
-
-			if ((options & METATYPE) != 0) {
-				printMetatype(out, jar);
-			}
-
-			if ((options & LIST) != 0) {
-				out.println("[LIST]");
-				for (Map.Entry<String, Map<String, Resource>> entry : jar.getDirectories()
-						.entrySet()) {
-					String name = entry.getKey();
-					Map<String, Resource> contents = entry.getValue();
-					out.println(name);
-					if (contents != null) {
-						for (String element : contents.keySet()) {
-							int n = element.lastIndexOf('/');
-							if (n > 0)
-								element = element.substring(n + 1);
-							out.print("  ");
-							out.print(element);
-							String path = element;
-							if (name.length() != 0)
-								path = name + "/" + element;
-							Resource r = contents.get(path);
-							if (r != null) {
-								String extra = r.getExtra();
-								if (extra != null) {
-
-									out.print(" extra='" + escapeUnicode(extra) + "'");
-								}
-							}
-							out.println();
-						}
-					} else {
-						out.println(name + " <no contents>");
-					}
-				}
-				out.println();
-			}
-		} finally {
-			jar.close();
-		}
-	}
-
-	private final char nibble(int i) {
-		return "0123456789ABCDEF".charAt(i & 0xF);
-	}
-
-	private final String escapeUnicode(String s) {
-		StringBuilder sb = new StringBuilder();
-		for (int i = 0; i < s.length(); i++) {
-			char c = s.charAt(i);
-			if (c >= ' ' && c <= '~' && c != '\\')
-				sb.append(c);
-			else {
-				sb.append("\\u");
-				sb.append(nibble(c >> 12));
-				sb.append(nibble(c >> 8));
-				sb.append(nibble(c >> 4));
-				sb.append(nibble(c));
-			}
-		}
-		return sb.toString();
-	}
-
-	/**
-	 * Print the components in this JAR.
-	 * 
-	 * @param jar
-	 */
-	private void printComponents(PrintStream out, Jar jar) throws Exception {
-		out.println("[COMPONENTS]");
-		Manifest manifest = jar.getManifest();
-		if (manifest == null) {
-			out.println("No manifest");
-			return;
-		}
-
-		String componentHeader = manifest.getMainAttributes().getValue(Constants.SERVICE_COMPONENT);
-		Map<String, Map<String, String>> clauses = parseHeader(componentHeader);
-		for (String path : clauses.keySet()) {
-			out.println(path);
-
-			Resource r = jar.getResource(path);
-			if (r != null) {
-				InputStreamReader ir = new InputStreamReader(r.openInputStream(),
-						Constants.DEFAULT_CHARSET);
-				OutputStreamWriter or = new OutputStreamWriter(out, Constants.DEFAULT_CHARSET);
-				try {
-					copy(ir, or);
-				} finally {
-					or.flush();
-					ir.close();
-				}
-			} else {
-				out.println("  - no resource");
-				warning("No Resource found for service component: " + path);
-			}
-		}
-		out.println();
-	}
-
-	/**
-	 * Print the metatypes in this JAR.
-	 * 
-	 * @param jar
-	 */
-	private void printMetatype(PrintStream out, Jar jar) throws Exception {
-		out.println("[METATYPE]");
-		Manifest manifest = jar.getManifest();
-		if (manifest == null) {
-			out.println("No manifest");
-			return;
-		}
-
-		Map<String, Resource> map = jar.getDirectories().get("OSGI-INF/metatype");
-		if (map != null) {
-			for (Map.Entry<String, Resource> entry : map.entrySet()) {
-				out.println(entry.getKey());
-				IO.copy(entry.getValue().openInputStream(), out);
-				out.println();
-			}
-			out.println();
-		}
-	}
-
-	Map<String, Set<String>> invertMapOfCollection(Map<String, Set<String>> map) {
-		Map<String, Set<String>> result = new TreeMap<String, Set<String>>();
-		for (Map.Entry<String, Set<String>> entry : map.entrySet()) {
-			String name = entry.getKey();
-			if (name.startsWith("java.") && !name.equals("java.sql"))
-				continue;
-
-			Collection<String> used = entry.getValue();
-			for (String n : used) {
-				if (n.startsWith("java.") && !n.equals("java.sql"))
-					continue;
-				Set<String> set = result.get(n);
-				if (set == null) {
-					set = new TreeSet<String>();
-					result.put(n, set);
-				}
-				set.add(name);
-			}
-		}
-		return result;
-	}
-
-	void printMapOfSets(Map<String, Set<String>> map) {
-		for (Map.Entry<String, Set<String>> entry : map.entrySet()) {
-			String name = entry.getKey();
-			Set<String> used = new TreeSet<String>(entry.getValue());
-
-			for (Iterator<String> k = used.iterator(); k.hasNext();) {
-				String n = (String) k.next();
-				if (n.startsWith("java.") && !n.equals("java.sql"))
-					k.remove();
-			}
-			String list = vertical(40, used);
-			format("%-40s %s", new Object[] { name, list });
-		}
-	}
-
-	String vertical(int padding, Set<String> used) {
-		StringBuffer sb = new StringBuffer();
-		String del = "";
-		for (Iterator<String> u = used.iterator(); u.hasNext();) {
-			String name = (String) u.next();
-			sb.append(del);
-			sb.append(name);
-			sb.append("\r\n");
-			del = pad(padding);
-		}
-		if (sb.length() == 0)
-			sb.append("\r\n");
-		return sb.toString();
-	}
-
-	String pad(int i) {
-		StringBuffer sb = new StringBuffer();
-		while (i-- > 0)
-			sb.append(' ');
-		return sb.toString();
-	}
-
-	/**
-	 * View files from JARs
-	 * 
-	 * We parse the commandline and print each file on it.
-	 * 
-	 * @param args
-	 * @param i
-	 * @throws Exception
-	 */
-	private void doView(String[] args, int i) throws Exception {
-		int options = 0;
-		String charset = "UTF-8";
-		File output = null;
-
-		for (; i < args.length; i++) {
-			if ("-charset".startsWith(args[i]))
-				charset = args[++i];
-			else if ("-output".startsWith(args[i])) {
-				output = new File(args[++i]);
-			} else
-				break;
-		}
-
-		if (i >= args.length) {
-			error("Insufficient arguments for view, no JAR");
-			return;
-		}
-		String jar = args[i++];
-		if (i >= args.length) {
-			error("No Files to view");
-			return;
-		}
-
-		doView(jar, args, i, charset, options, output);
-	}
-
-	private void doView(String jar, String[] args, int i, String charset, int options, File output) {
-		File path = new File(jar).getAbsoluteFile();
-		File dir = path.getParentFile();
-		if (dir == null) {
-			dir = new File("");
-		}
-		if (!dir.exists()) {
-			error("No such file: " + dir.getAbsolutePath());
-			return;
-		}
-
-		String name = path.getName();
-		if (name == null)
-			name = "META-INF/MANIFEST.MF";
-
-		Instruction instruction = Instruction.getPattern(path.getName());
-
-		File[] children = dir.listFiles();
-		for (int j = 0; j < children.length; j++) {
-			String base = children[j].getName();
-			// out.println("Considering: " +
-			// children[j].getAbsolutePath() + " " +
-			// instruction.getPattern());
-			if (instruction.matches(base) ^ instruction.isNegated()) {
-				for (; i < args.length; i++) {
-					doView(children[j], args[i], charset, options, output);
-				}
-			}
-		}
-	}
-
-	private void doView(File file, String resource, String charset, int options, File output) {
-		// out.println("doView:" + file.getAbsolutePath() );
-		try {
-			Instruction instruction = Instruction.getPattern(resource);
-			FileInputStream fin = new FileInputStream(file);
-			ZipInputStream in = new ZipInputStream(fin);
-			ZipEntry entry = in.getNextEntry();
-			while (entry != null) {
-				// out.println("view " + file + ": "
-				// + instruction.getPattern() + ": " + entry.getName()
-				// + ": " + output + ": "
-				// + instruction.matches(entry.getName()));
-				if (instruction.matches(entry.getName()) ^ instruction.isNegated())
-					doView(entry.getName(), in, charset, options, output);
-				in.closeEntry();
-				entry = in.getNextEntry();
-			}
-			in.close();
-			fin.close();
-		} catch (Exception e) {
-			out.println("Can not process: " + file.getAbsolutePath());
-			e.printStackTrace();
-		}
-	}
-
-	private void doView(String name, ZipInputStream in, String charset, int options, File output)
-			throws Exception {
-		int n = name.lastIndexOf('/');
-		name = name.substring(n + 1);
-
-		InputStreamReader rds = new InputStreamReader(in, charset);
-		OutputStreamWriter wrt = new OutputStreamWriter(out, Constants.DEFAULT_CHARSET);
-		if (output != null)
-			if (output.isDirectory())
-				wrt = new FileWriter(new File(output, name));
-			else
-				wrt = new FileWriter(output);
-
-		copy(rds, wrt);
-		// rds.close(); also closes the stream which closes our zip it
-		// seems
-		if (output != null)
-			wrt.close();
-		else
-			wrt.flush();
-	}
-
-	private void copy(Reader rds, Writer wrt) throws IOException {
-		char buffer[] = new char[1024];
-		int size = rds.read(buffer);
-		while (size > 0) {
-			wrt.write(buffer, 0, size);
-			size = rds.read(buffer);
-		}
-	}
-
-	private void print(String msg, Map<String, Map<String, String>> ports) {
-		if (ports.isEmpty())
-			return;
-		out.println(msg);
-		for (Map.Entry<String, Map<String, String>> entry : ports.entrySet()) {
-			String key = entry.getKey();
-			Map<String, String> clause = Create.copy(entry.getValue());
-			clause.remove("uses:");
-			format("  %-38s %s\r\n", key.trim(), clause.isEmpty() ? "" : clause.toString());
-		}
-	}
-
-	private void format(String string, Object... objects) {
-		if (objects == null || objects.length == 0)
-			return;
-
-		StringBuffer sb = new StringBuffer();
-		int index = 0;
-		for (int i = 0; i < string.length(); i++) {
-			char c = string.charAt(i);
-			switch (c) {
-			case '%':
-				String s = objects[index++] + "";
-				int width = 0;
-				int justify = -1;
-
-				i++;
-
-				c = string.charAt(i++);
-				switch (c) {
-				case '-':
-					justify = -1;
-					break;
-				case '+':
-					justify = 1;
-					break;
-				case '|':
-					justify = 0;
-					break;
-				default:
-					--i;
-				}
-				c = string.charAt(i++);
-				while (c >= '0' && c <= '9') {
-					width *= 10;
-					width += c - '0';
-					c = string.charAt(i++);
-				}
-				if (c != 's') {
-					throw new IllegalArgumentException("Invalid sprintf format:  " + string);
-				}
-
-				if (s.length() > width)
-					sb.append(s);
-				else {
-					switch (justify) {
-					case -1:
-						sb.append(s);
-						for (int j = 0; j < width - s.length(); j++)
-							sb.append(" ");
-						break;
-
-					case 1:
-						for (int j = 0; j < width - s.length(); j++)
-							sb.append(" ");
-						sb.append(s);
-						break;
-
-					case 0:
-						int spaces = (width - s.length()) / 2;
-						for (int j = 0; j < spaces; j++)
-							sb.append(" ");
-						sb.append(s);
-						for (int j = 0; j < width - s.length() - spaces; j++)
-							sb.append(" ");
-						break;
-					}
-				}
-				break;
-
-			default:
-				sb.append(c);
-			}
-		}
-		out.print(sb);
-	}
-
-	private void doWrap(String[] args, int i) throws Exception {
-		int options = 0;
-		File properties = null;
-		File output = null;
-		File classpath[] = null;
-		for (; i < args.length; i++) {
-			if ("-output".startsWith(args[i]))
-				output = new File(args[++i]);
-			else if ("-properties".startsWith(args[i]))
-				properties = new File(args[++i]);
-			else if ("-classpath".startsWith(args[i])) {
-				classpath = getClasspath(args[++i]);
-			} else {
-				File bundle = new File(args[i]);
-				doWrap(properties, bundle, output, classpath, options, null);
-			}
-		}
-	}
-
-	public boolean doWrap(File properties, File bundle, File output, File classpath[], int options,
-			Map<String, String> additional) throws Exception {
-		if (!bundle.exists()) {
-			error("No such file: " + bundle.getAbsolutePath());
-			return false;
-		} else {
-			Analyzer analyzer = new Analyzer();
-			try {
-				analyzer.setPedantic(isPedantic());
-				analyzer.setJar(bundle);
-				Jar dot = analyzer.getJar();
-
-				if (properties != null) {
-					analyzer.setProperties(properties);
-				}
-				if (additional != null)
-					analyzer.putAll(additional, false);
-
-				if (analyzer.getProperty(Analyzer.IMPORT_PACKAGE) == null)
-					analyzer.setProperty(Analyzer.IMPORT_PACKAGE, "*;resolution:=optional");
-
-				if (analyzer.getProperty(Analyzer.BUNDLE_SYMBOLICNAME) == null) {
-					Pattern p = Pattern.compile("(" + Verifier.SYMBOLICNAME.pattern()
-							+ ")(-[0-9])?.*\\.jar");
-					String base = bundle.getName();
-					Matcher m = p.matcher(base);
-					base = "Untitled";
-					if (m.matches()) {
-						base = m.group(1);
-					} else {
-						error("Can not calculate name of output bundle, rename jar or use -properties");
-					}
-					analyzer.setProperty(Analyzer.BUNDLE_SYMBOLICNAME, base);
-				}
-
-				if (analyzer.getProperty(Analyzer.EXPORT_PACKAGE) == null) {
-					String export = analyzer.calculateExportsFromContents(dot);
-					analyzer.setProperty(Analyzer.EXPORT_PACKAGE, export);
-				}
-
-				if (classpath != null)
-					analyzer.setClasspath(classpath);
-
-				analyzer.mergeManifest(dot.getManifest());
-
-				//
-				// Cleanup the version ..
-				//
-				String version = analyzer.getProperty(Analyzer.BUNDLE_VERSION);
-				if (version != null) {
-					version = Builder.cleanupVersion(version);
-					analyzer.setProperty(Analyzer.BUNDLE_VERSION, version);
-				}
-
-				if (output == null)
-					if (properties != null)
-						output = properties.getAbsoluteFile().getParentFile();
-					else
-						output = bundle.getAbsoluteFile().getParentFile();
-
-				String path = bundle.getName();
-				if (path.endsWith(DEFAULT_JAR_EXTENSION))
-					path = path.substring(0, path.length() - DEFAULT_JAR_EXTENSION.length())
-							+ DEFAULT_BAR_EXTENSION;
-				else
-					path = bundle.getName() + DEFAULT_BAR_EXTENSION;
-
-				if (output.isDirectory())
-					output = new File(output, path);
-
-				analyzer.calcManifest();
-				Jar jar = analyzer.getJar();
-				getInfo(analyzer);
-				statistics(jar, output, "");
-				File f = File.createTempFile("tmpbnd", ".jar");
-				f.deleteOnExit();
-				try {
-					jar.write(f);
-					jar.close();
-					if (!f.renameTo(output)) {
-						copy(f, output);
-					}
-				} finally {
-					f.delete();
-				}
-				return getErrors().size() == 0;
-			} finally {
-				analyzer.close();
-			}
-		}
-	}
-
-	void doDiff(String args[], int first) throws Exception {
-		File base = new File("");
-		boolean strict = false;
-		Jar targets[] = new Jar[2];
-		int n = 0;
-
-		for (int i = first; i < args.length; i++) {
-			if ("-d".equals(args[i]))
-				base = getFile(base, args[++i]);
-			else if ("-strict".equals(args[i]))
-				strict = "true".equalsIgnoreCase(args[++i]);
-			else if (args[i].startsWith("-"))
-				error("Unknown option for diff: " + args[i]);
-			else {
-				if (n >= 2)
-					System.err.println("Must have 2 files ... not more");
-				else {
-					File f = getFile(base, args[i]);
-					if (!f.isFile())
-						System.err.println("Not a file: " + f);
-					else {
-						try {
-							Jar jar = new Jar(f);
-							targets[n++] = jar;
-						} catch (Exception e) {
-							System.err.println("Not a JAR: " + f);
-						}
-					}
-				}
-			}
-		}
-		if (n != 2) {
-			System.err.println("Must have 2 files ...");
-			return;
-		}
-		Diff diff = new Diff();
-
-		Map<String, Object> map = diff.diff(targets[0], targets[1], strict);
-		diff.print(System.out, map, 0);
-
-		for (Jar jar : targets) {
-			jar.close();
-		}
-		diff.close();
-	}
-
-	void copy(File a, File b) {
-		try {
-			InputStream in = new FileInputStream(a);
-			OutputStream out = new FileOutputStream(b);
-			byte[] buffer = new byte[8196];
-			int size = in.read(buffer);
-			while (size > 0) {
-				out.write(buffer, 0, size);
-				size = in.read(buffer);
-			}
-			in.close();
-			out.close();
-		} catch (IOException e) {
-			error("While copying the output: %s -> %s", e, a, b);
-		}
-	}
-
-	public void setOut(PrintStream out) {
-		this.out = out;
-	}
-
-	public Project getProject() throws Exception {
-		if (project != null)
-			return project;
-
-		try {
-			project = Workspace.getProject(getBase());
-			if (project == null)
-				return null;
-
-			if (!project.isValid())
-				return null;
-
-			return project;
-		} catch (IllegalArgumentException e) {
-			return null;
-		}
-	}
-
-	/**
-	 * Printout all the variables.
-	 * 
-	 * @param args
-	 * @param i
-	 * @throws Exception
-	 */
-	public void debug(String args[], int i) throws Exception {
-		Project project = getProject();
-		System.out.println("Project: " + project);
-		Properties p = project.getFlattenedProperties();
-		for (Object k : p.keySet()) {
-			String key = (String) k;
-			String s = p.getProperty(key);
-			Collection<String> l = null;
-
-			if (s.indexOf(',') > 0)
-				l = split(s);
-			else if (s.indexOf(':') > 0)
-				l = split(s, "\\s*:\\s*");
-			if (l != null) {
-				String del = key;
-				for (String ss : l) {
-					System.out.printf("%-40s %s\n", del, ss);
-					del = "";
-				}
-			} else
-				System.out.printf("%-40s %s\n", key, s);
-		}
-	}
-
-	/**
-	 * Manage the repo.
-	 * 
-	 * <pre>
-	 *  repo
-	 *      list
-	 *      put &lt;file|url&gt;
-	 *      get &lt;bsn&gt; (&lt;version&gt;)?
-	 *      fetch &lt;file|url&gt;
-	 * </pre>
-	 */
-
-	public void repo(String args[], int i) throws Exception {
-		String bsn = null;
-		String version = null;
-		List<RepositoryPlugin> repos = new ArrayList<RepositoryPlugin>();
-		RepositoryPlugin writable = null;
-
-		Project p = Workspace.getProject(getBase());
-		if (p != null) {
-			repos.addAll(p.getWorkspace().getRepositories());
-			for (Iterator<RepositoryPlugin> rp = repos.iterator(); rp.hasNext();) {
-				RepositoryPlugin rpp = rp.next();
-				if (rpp.canWrite()) {
-					writable = rpp;
-					break;
-				}
-			}
-		}
-
-		for (; i < args.length; i++) {
-			if ("repos".equals(args[i])) {
-				int n = 0;
-				for (RepositoryPlugin repo : repos) {
-					out.printf("%3d. %s\n", n++, repo);
-				}
-			} else if ("list".equals(args[i])) {
-				String mask = null;
-				if (i < args.length - 1) {
-					mask = args[++i];
-				}
-				repoList(repos, mask);
-			} else if ("-repo".equals(args[i])) {
-				String location = args[++i];
-				if (location.equals("maven")) {
-					System.out.println("Maven");
-					MavenRepository maven = new MavenRepository();
-					maven.setProperties(new HashMap<String, String>());
-					maven.setReporter(this);
-					repos = Arrays.asList((RepositoryPlugin) maven);
-				} else {
-					FileRepo repo = new FileRepo();
-					repo.setReporter(this);
-					repo.setLocation(location);
-					repos = Arrays.asList((RepositoryPlugin) repo);
-					writable = repo;
-				}
-			} else if ("-bsn".equals(args[i])) {
-				bsn = args[++i];
-			} else if ("-version".equals(args[i])) {
-				version = args[++i];
-			} else if ("spring".equals(args[i])) {
-				if (bsn == null || version == null) {
-					error("-bsn and -version must be set before spring command is used");
-				} else {
-					String url = String
-							.format("http://www.springsource.com/repository/app/bundle/version/download?name=%s&version=%s&type=binary",
-									bsn, version);
-					repoPut(writable, p, url, bsn, version);
-				}
-			} else if ("put".equals(args[i]))
-				while (++i < args.length) {
-					repoPut(writable, p, args[i], bsn, version);
-				}
-			else if ("get".equals(args[i]))
-				repoGet(repos, args[++i]);
-			else
-				repoFetch(repos, args[++i]);
-		}
-	}
-
-	private void repoGet(List<RepositoryPlugin> writable, String string) {
-
-	}
-
-	private void repoPut(RepositoryPlugin writable, Project project, String file, String bsn,
-			String version) throws Exception {
-		Jar jar = null;
-		int n = file.indexOf(':');
-		if (n > 1 && n < 10) {
-			jar = project.getValidJar(new URL(file));
-		} else {
-			File f = getFile(file);
-			if (f.isFile()) {
-				jar = project.getValidJar(f);
-			}
-		}
-
-		if (jar != null) {
-			Manifest manifest = jar.getManifest();
-			if (bsn != null)
-				manifest.getMainAttributes().putValue(Constants.BUNDLE_SYMBOLICNAME, bsn);
-			if (version != null)
-				manifest.getMainAttributes().putValue(Constants.BUNDLE_VERSION, version);
-
-			writable.put(jar);
-
-		} else
-			error("There is no such file or url: " + file);
-	}
-
-	private void repoFetch(List<RepositoryPlugin> repos, String string) {
-		File f = getFile(string);
-		if (f.isFile()) {
-		} else {
-			// try {
-			// URL url = new URL(string);
-			// } catch (MalformedURLException mue) {
-			//
-			// }
-		}
-
-	}
-
-	void repoList(List<RepositoryPlugin> repos, String mask) throws Exception {
-		trace("list repo " + repos + " " + mask);
-		Set<String> bsns = new TreeSet<String>();
-		for (RepositoryPlugin repo : repos) {
-			bsns.addAll(repo.list(mask));
-		}
-
-		for (String bsn : bsns) {
-			Set<Version> versions = new TreeSet<Version>();
-			for (RepositoryPlugin repo : repos) {
-				List<Version> result = repo.versions(bsn);
-				if (result != null)
-					versions.addAll(result);
-			}
-			out.printf("%-40s %s\n", bsn, versions);
-		}
-	}
-
-	/**
-	 * Patch
-	 */
-
-	void patch(String args[], int i) throws Exception {
-		for (; i < args.length; i++) {
-			if ("create".equals(args[i]) && i + 3 < args.length) {
-				createPatch(args[++i], args[++i], args[++i]);
-			} else if ("apply".equals(args[i]) && i + 3 < args.length) {
-				applyPatch(args[++i], args[++i], args[++i]);
-			} else if ("help".equals(args[i])) {
-				out.println("patch (create <old> <new> <patch> | patch <old> <patch> <new>)");
-			} else
-				out.println("Patch does not recognize command? " + Arrays.toString(args));
-		}
-	}
-
-	void createPatch(String old, String newer, String patch) throws Exception {
-		Jar a = new Jar(new File(old));
-		Manifest am = a.getManifest();
-		Jar b = new Jar(new File(newer));
-		Manifest bm = b.getManifest();
-
-		Set<String> delete = newSet();
-
-		for (String path : a.getResources().keySet()) {
-			Resource br = b.getResource(path);
-			if (br == null) {
-				trace("DELETE    %s", path);
-				delete.add(path);
-			} else {
-				Resource ar = a.getResource(path);
-				if (isEqual(ar, br)) {
-					trace("UNCHANGED %s", path);
-					b.remove(path);
-				} else
-					trace("UPDATE    %s", path);
-			}
-		}
-
-		bm.getMainAttributes().putValue("Patch-Delete", join(delete, ", "));
-		bm.getMainAttributes().putValue("Patch-Version",
-				am.getMainAttributes().getValue("Bundle-Version"));
-
-		b.write(new File(patch));
-		a.close();
-		a.close();
-	}
-
-	private boolean isEqual(Resource ar, Resource br) throws Exception {
-		InputStream ain = ar.openInputStream();
-		try {
-			InputStream bin = br.openInputStream();
-			try {
-				while (true) {
-					int an = ain.read();
-					int bn = bin.read();
-					if (an == bn) {
-						if (an == -1)
-							return true;
-					} else
-						return false;
-				}
-			} finally {
-				bin.close();
-			}
-		} finally {
-			ain.close();
-		}
-	}
-
-	void applyPatch(String old, String patch, String newer) throws Exception {
-		Jar a = new Jar(new File(old));
-		Jar b = new Jar(new File(patch));
-		Manifest bm = b.getManifest();
-
-		String patchDelete = bm.getMainAttributes().getValue("Patch-Delete");
-		String patchVersion = bm.getMainAttributes().getValue("Patch-Version");
-		if (patchVersion == null) {
-			error("To patch, you must provide a patch bundle.\nThe given " + patch
-					+ " bundle does not contain the Patch-Version header");
-			return;
-		}
-
-		Collection<String> delete = split(patchDelete);
-		Set<String> paths = new HashSet<String>(a.getResources().keySet());
-		paths.removeAll(delete);
-
-		for (String path : paths) {
-			Resource br = b.getResource(path);
-			if (br == null)
-				b.putResource(path, a.getResource(path));
-		}
-
-		bm.getMainAttributes().putValue("Bundle-Version", patchVersion);
-		b.write(new File(newer));
-		a.close();
-		b.close();
-	}
-
-	/**
-	 * Run the tests from a prepared bnd file.
-	 * 
-	 * @param args
-	 * @param i
-	 * @throws Exception
-	 */
-	public void runtests(String args[], int i) throws Exception {
-		int errors = 0;
-		File cwd = new File("").getAbsoluteFile();
-		Workspace ws = new Workspace(cwd);
-		File reportDir = getFile("reports");
-
-		IO.delete(reportDir);
-		reportDir.mkdirs();
-
-		Tag summary = new Tag("summary");
-		summary.addAttribute("date", new Date());
-		summary.addAttribute("ws", ws.getBase());
-
-		try {
-			boolean hadOne = false;
-
-			for (; i < args.length; i++) {
-				if (args[i].startsWith("-reportdir")) {
-					reportDir = getFile(args[++i]).getAbsoluteFile();
-					if (!reportDir.isDirectory())
-						error("reportdir must be a directory " + reportDir);
-				} else if (args[i].startsWith("-title")) {
-					summary.addAttribute("title", args[++i]);
-				} else if (args[i].startsWith("-dir")) {
-					cwd = getFile(args[++i]).getAbsoluteFile();
-				} else if (args[i].startsWith("-workspace")) {
-					File tmp = getFile(args[++i]).getAbsoluteFile();
-					ws = Workspace.getWorkspace(tmp);
-				} else {
-					File f = getFile(args[i]);
-					errors += runtTest(f, ws, reportDir, summary);
-					hadOne = true;
-				}
-			}
-
-			if (!hadOne) {
-				// See if we had any, if so, just use all files in
-				// the current directory
-				File[] files = cwd.listFiles();
-				for (File f : files) {
-					if (f.getName().endsWith(".bnd")) {
-						errors += runtTest(f, ws, reportDir, summary);
-					}
-				}
-			}
-		} catch (Throwable e) {
-			e.printStackTrace();
-			error("FAILURE IN RUNTESTS", e);
-			errors++;
-		}
-		if (errors > 0)
-			summary.addAttribute("errors", errors);
-
-		for (String error : getErrors()) {
-			Tag e = new Tag("error");
-			e.addContent(error);
-		}
-
-		for (String warning : getWarnings()) {
-			Tag e = new Tag("warning");
-			e.addContent(warning);
-		}
-
-		File r = getFile(reportDir + "/summary.xml");
-		FileOutputStream out = new FileOutputStream(r);
-		PrintWriter pw = new PrintWriter(new OutputStreamWriter(out, Constants.DEFAULT_CHARSET));
-		try {
-			summary.print(0, pw);
-		} finally {
-			pw.close();
-			out.close();
-		}
-		if (errors != 0)
-			error("Errors found %s", errors);
-	}
-
-	private int runtTest(File testFile, Workspace ws, File reportDir, Tag summary) throws Exception {
-		File tmpDir = new File(reportDir, "tmp");
-		tmpDir.mkdirs();
-		tmpDir.deleteOnExit();
-
-		Tag test = new Tag(summary, "test");
-		test.addAttribute("path", testFile.getAbsolutePath());
-		if (!testFile.isFile()) {
-			error("No bnd file: %s", testFile);
-			test.addAttribute("exception", "No bnd file found");
-			throw new FileNotFoundException("No bnd file found for " + testFile.getAbsolutePath());
-		}
-
-		Project project = new Project(ws, testFile.getAbsoluteFile().getParentFile(),
-				testFile.getAbsoluteFile());
-		project.setTrace(isTrace());
-		project.setProperty(NOBUNDLES, "true");
-
-		ProjectTester tester = project.getProjectTester();
-
-		getInfo(project, project.toString() + ": ");
-
-		if (!isOk())
-			throw new IllegalStateException("Errors found while creating the bnd test project "
-					+ testFile.getAbsolutePath());
-
-		tester.setContinuous(false);
-		tester.setReportDir(tmpDir);
-		test.addAttribute("title", project.toString());
-		long start = System.currentTimeMillis();
-		try {
-			int errors = tester.test();
-
-			Collection<File> reports = tester.getReports();
-			for (File report : reports) {
-				Tag bundle = new Tag(test, "bundle");
-				File dest = new File(reportDir, report.getName());
-				report.renameTo(dest);
-				bundle.addAttribute("file", dest.getAbsolutePath());
-				doPerReport(bundle, dest);
-			}
-
-			switch (errors) {
-			case ProjectLauncher.OK:
-				return 0;
-
-			case ProjectLauncher.CANCELED:
-				test.addAttribute("failed", "canceled");
-				return 1;
-
-			case ProjectLauncher.DUPLICATE_BUNDLE:
-				test.addAttribute("failed", "duplicate bundle");
-				return 1;
-
-			case ProjectLauncher.ERROR:
-				test.addAttribute("failed", "unknown reason");
-				return 1;
-
-			case ProjectLauncher.RESOLVE_ERROR:
-				test.addAttribute("failed", "resolve error");
-				return 1;
-
-			case ProjectLauncher.TIMEDOUT:
-				test.addAttribute("failed", "timed out");
-				return 1;
-			case ProjectLauncher.WARNING:
-				test.addAttribute("warning", "true");
-				return 1;
-
-			case ProjectLauncher.ACTIVATOR_ERROR:
-				test.addAttribute("failed", "activator error");
-				return 1;
-
-			default:
-				if (errors > 0) {
-					test.addAttribute("errors", errors);
-					return errors;
-				} else {
-					test.addAttribute("failed", "unknown reason");
-					return 1;
-				}
-			}
-		} catch (Exception e) {
-			test.addAttribute("failed", e);
-			throw e;
-		} finally {
-			long duration = System.currentTimeMillis() - start;
-			test.addAttribute("duration", (duration + 500) / 1000);
-			getInfo(project, project.toString() + ": ");
-		}
-	}
-
-	/**
-	 * Calculate the coverage if there is coverage info in the test file.
-	 */
-
-	private void doPerReport(Tag report, File file) throws Exception {
-		try {
-			DocumentBuilderFactory factory = DocumentBuilderFactory.newInstance();
-			factory.setNamespaceAware(true); // never forget this!
-			DocumentBuilder builder = factory.newDocumentBuilder();
-			Document doc = builder.parse(file);
-
-			XPathFactory xpathFactory = XPathFactory.newInstance();
-			XPath xpath = xpathFactory.newXPath();
-
-			doCoverage(report, doc, xpath);
-			doHtmlReport(report, file, doc, xpath);
-
-		} catch (Exception e) {
-			report.addAttribute("coverage-failed", e.getMessage());
-		}
-	}
-
-	private void doCoverage(Tag report, Document doc, XPath xpath) throws XPathExpressionException {
-		int bad = Integer.parseInt(xpath.evaluate("count(//method[count(ref)<2])", doc));
-		int all = Integer.parseInt(xpath.evaluate("count(//method)", doc));
-		report.addAttribute("coverage-bad", bad);
-		report.addAttribute("coverage-all", all);
-	}
-
-	private void doHtmlReport(Tag report, File file, Document doc, XPath xpath) throws Exception {
-		String path = file.getAbsolutePath();
-		if (path.endsWith(".xml"))
-			path = path.substring(0, path.length() - 4);
-		path += ".html";
-		File html = new File(path);
-		trace("Creating html report: %s", html);
-
-		TransformerFactory fact = TransformerFactory.newInstance();
-
-		InputStream in = getClass().getResourceAsStream("testreport.xsl");
-		if (in == null) {
-			warning("Resource not found: test-report.xsl, no html report");
-		} else {
-			FileWriter out = new FileWriter(html);
-			try {
-				Transformer transformer = fact.newTransformer(new StreamSource(in));
-				transformer.transform(new DOMSource(doc), new StreamResult(out));
-				trace("Transformed");
-			} finally {
-				in.close();
-				out.close();
-			}
-		}
-	}
-
-	/**
-	 * Extract a file from the JAR
-	 */
-
-	public void doExtract(String args[], int i) throws Exception {
-		if (i >= args.length) {
-			error("No arguments for extract");
-			return;
-		}
-
-		File f = getFile(args[i++]);
-		if (!f.isFile()) {
-			error("No JAR file to extract from: %s", f);
-			return;
-		}
-
-		if (i == args.length) {
-			System.out.println("FILES:");
-			doPrint(f, LIST);
-			return;
-		}
-		Jar j = new Jar(f);
-		try {
-			Writer output = new OutputStreamWriter(out, Constants.DEFAULT_CHARSET);
-			while (i < args.length) {
-				String path = args[i++];
-
-				Resource r = j.getResource(path);
-				if (r == null)
-					error("No such resource: %s in %s", path, f);
-				else {
-					InputStream in = r.openInputStream();
-					try {
-						InputStreamReader rds = new InputStreamReader(in, Constants.DEFAULT_CHARSET);
-						copy(rds, output);
-						output.flush();
-					} finally {
-						in.close();
-					}
-				}
-			}
-		} finally {
-			j.close();
-		}
-
-	}
-
-	void doDot(String args[], int i) throws Exception {
-		File out = getFile("graph.gv");
-		Builder b = new Builder();
-
-		for (; i < args.length; i++) {
-			if ("-o".equals(args[i]))
-				out = getFile(args[++i]);
-			else if (args[i].startsWith("-"))
-				error("Unknown option for dot: %s", args[i]);
-			else
-				b.addClasspath(getFile(args[i]));
-		}
-		b.setProperty(EXPORT_PACKAGE, "*");
-		b.setPedantic(isPedantic());
-		b.build();
-		FileWriter os = new FileWriter(out);
-		PrintWriter pw = new PrintWriter(os);
-		try {
-			pw.println("digraph bnd {");
-			pw.println("  size=\"6,6\";");
-			pw.println("node [color=lightblue2, style=filled,shape=box];");
-			for (Map.Entry<String, Set<String>> uses : b.getUses().entrySet()) {
-				for (String p : uses.getValue()) {
-					if (!p.startsWith("java."))
-						pw.printf("\"%s\" -> \"%s\";\n", uses.getKey(), p);
-				}
-			}
-			pw.println("}");
-
-		} finally {
-			pw.close();
-		}
-
-	}
-
-	private void traverse(List<File> files, File f) {
-		if (f.isFile()) {
-			if (f.getName().endsWith(".jar"))
-				files.add(f);
-		} else if (f.isDirectory()) {
-			File[] subs = f.listFiles();
-			for (File sub : subs) {
-				traverse(files, sub);
-			}
-		}
-	}
-
-	public void global(String args[], int i) throws BackingStoreException {
-		Settings settings = new Settings();
-
-		if (args.length == i) {
-			for (String key : settings.getKeys())
-				System.out.printf("%-30s %s\n", key, settings.globalGet(key, "<>"));
-		} else {
-			while (i < args.length) {
-				boolean remove = false;
-				if ("-remove".equals(args[i])) {
-					remove = true;
-					i++;
-				}
-				if (i + 1 == args.length) {
-					if (remove)
-						settings.globalRemove(args[i]);
-					else
-						System.out.printf("%-30s %s\n", args[i], settings.globalGet(args[i], "<>"));
-					i++;
-				} else {
-					settings.globalSet(args[i], args[i + 1]);
-					i += 2;
-				}
-			}
-		}
-	}
-
-	/**
-	 * Merge a bundle with its source.
-	 * 
-	 * @throws Exception
-	 */
-
-	public void doMerge(String args[], int i) throws Exception {
-		File out = null;
-		// String prefix = "";
-		// boolean maven;
-
-		List<Jar> sourcePath = new ArrayList<Jar>();
-		while (i < args.length - 1) {
-			String arg = args[i++];
-			if (arg.equals("-o")) {
-				out = getFile(arg);
-			} else if (arg.equals("-maven")) {
-				// maven = true;
-			} else {
-				File source = getFile(arg);
-				if (source.exists()) {
-					Jar jar = new Jar(source);
-					addClose(jar);
-					sourcePath.add(jar);
-				} else {
-					error("Sourec file/dir does not exist");
-				}
-			}
-		}
-		if (i >= args.length) {
-			error("No binary file specified");
-			return;
-		}
-
-		File binary = getFile(args[i]);
-		Jar output = new Jar(binary);
-		try {
-			Analyzer analyzer = new Analyzer();
-			analyzer.setJar(output);
-			analyzer.analyze();
-
-			outer: for (Clazz clazz : analyzer.getClassspace().values()) {
-				String sourcename = clazz.getSourceFile();
-				String path = clazz.getPath();
-				int n = path.lastIndexOf('/');
-				if (n >= 0) {
-					path = path.substring(0, n + 1);
-				} else
-					path = "";
-
-				String cname = path + sourcename;
-				for (Jar source : sourcePath) {
-					Resource r = source.getResource(cname);
-					if (r != null) {
-						output.putResource("OSGI-OPT/src/" + cname, r);
-						continue outer;
-					}
-				}
-				error("Source not found %s", cname);
-			}
-
-			if (out == null) {
-				File backup = new File(binary.getAbsolutePath() + ".bak");
-				binary.renameTo(backup);
-				out = binary;
-			}
-			output.write(out);
-		} finally {
-			output.close();
-			for (Jar jar : sourcePath)
-				jar.close();
-		}
-	}
-
-	/**
-	 * Create lib file on a directory.
-	 * 
-	 * @throws Exception
-	 * 
-	 * @throws Exception
-	 */
-
-	public void doLib(String args[], int i) throws Exception {
-		File out = null;
-		List<File> files = new ArrayList<File>();
-
-		while (i < args.length) {
-			String arg = args[i++];
-			if ("-o".equals(arg)) {
-				out = getFile(args[i++]);
-			} else if (arg.startsWith("-")) {
-				error("Unknown option: %s", arg);
-			} else
-				files.add(getFile(arg));
-		}
-		if (files.isEmpty()) {
-			error("No files specified for lib");
-			return;
-		}
-
-		if (out == null) {
-			out = getFile(files.get(0).getName() + ".lib");
-		}
-
-		System.out.println("Using " + out);
-		Writer w = new FileWriter(out);
-		try {
-			for (File file : files) {
-				System.out.println("And using " + file);
-				if (file.isDirectory())
-					doLib(file, w);
-				else if (file.isFile())
-					doSingleFileLib(file, w);
-				else if (!file.equals(out))
-					error("Not a file %s", file);
-			}
-		} finally {
-			w.close();
-		}
-	}
-
-	public void doLib(File dir, Appendable out) throws Exception {
-		for (File file : dir.listFiles()) {
-			doSingleFileLib(file, out);
-		}
-	}
-
-	/**
-	 * @param out
-	 * @param file
-	 * @throws IOException
-	 * @throws Exception
-	 */
-	void doSingleFileLib(File file, Appendable out) throws IOException, Exception {
-		Jar jar = new Jar(file);
-		String bsn = jar.getBsn();
-		System.out.println(bsn);
-		String version = jar.getVersion();
-		jar.close();
-		if (bsn == null) {
-			error("No valid bsn for %s", file);
-			bsn = "not set";
-		}
-		if (version == null)
-			version = "0";
-
-		Version v = new Version(version);
-		v = new Version(v.getMajor(), v.getMinor(), v.getMicro());
-		out.append(bsn);
-		out.append(";version=" + v + "\n"); // '[" + v + "," + v + "]'\n");
-	}
-
-	/**
-	 * @return
-	 * @throws IOException
-	 * @throws MalformedURLException
-	 */
-	protected Jar getJarFromFileOrURL(String spec) throws IOException, MalformedURLException {
-		Jar jar;
-		File jarFile = getFile(spec);
-		if (jarFile.exists()) {
-			jar = new Jar(jarFile);
-		} else {
-			URL url = new URL(spec);
-			InputStream in = url.openStream();
-			try {
-				jar = new Jar(url.getFile(), in);
-			} finally {
-				in.close();
-			}
-		}
-		addClose(jar);
-		return jar;
-	}
-
-}
->>>>>>> 85beef25
+}