--- conflicted
+++ resolved
@@ -25,12 +25,8 @@
 	String					bind;
 	String					unbind;
 	String					updated;
-<<<<<<< HEAD
 	ReferenceScope			scope;
 
-=======
-	
->>>>>>> 03bbd53b
 	/**
 	 * Prepare the reference, will check for any errors.
 	 * 
